package com.bloxbean.cardano.yaci.store.account;

import lombok.AllArgsConstructor;
import lombok.Builder;
import lombok.Data;
import lombok.NoArgsConstructor;

@Data
@AllArgsConstructor
@NoArgsConstructor
@Builder
public class AccountStoreProperties {
    private boolean historyCleanupEnabled;
    private boolean balanceAggregationEnabled;

    @Builder.Default
    private int maxBalanceRecordsPerAddressPerBatch = 3;
    @Builder.Default
    private boolean stakeAddressBalanceEnabled = true;
<<<<<<< HEAD
    @Builder.Default
    private boolean addressBalanceEnabled = true;
=======

    @Builder.Default
    private int balanceHistoryCleanupInterval = 300;
    @Builder.Default
    private long balanceCleanupSlotCount = 43200; //2160 blocks
    @Builder.Default
    private long balanceCleanupBatchThreshold = 20000;

    @Builder.Default
    private boolean saveAddressTxAmount = false;
    @Builder.Default
    private boolean addressTxAmountIncludeZeroAmount = false;
    @Builder.Default
    private boolean addressTxAmountExcludeTokenZeroAmount = true;
    private long initialBalanceSnapshotBlock;

    @Builder.Default
    private int balanceCalcJobBatchSize = 1000;

    @Builder.Default
    private int balanceCalcJobPartitionSize = 10;

    @Builder.Default
    private String balanceCalcBatchMode = "tx-amount";

    @Builder.Default
    private boolean pruningEnabled = false;

    @Builder.Default
    private int pruningBatchSize = 3000;

    @Builder.Default
    private int pruningInterval = 86400;
>>>>>>> 63ce8fd9
}<|MERGE_RESOLUTION|>--- conflicted
+++ resolved
@@ -17,10 +17,6 @@
     private int maxBalanceRecordsPerAddressPerBatch = 3;
     @Builder.Default
     private boolean stakeAddressBalanceEnabled = true;
-<<<<<<< HEAD
-    @Builder.Default
-    private boolean addressBalanceEnabled = true;
-=======
 
     @Builder.Default
     private int balanceHistoryCleanupInterval = 300;
@@ -54,5 +50,4 @@
 
     @Builder.Default
     private int pruningInterval = 86400;
->>>>>>> 63ce8fd9
 }