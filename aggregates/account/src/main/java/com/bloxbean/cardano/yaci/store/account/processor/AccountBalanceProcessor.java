package com.bloxbean.cardano.yaci.store.account.processor;

import com.bloxbean.cardano.client.address.Address;
import com.bloxbean.cardano.client.address.AddressProvider;
import com.bloxbean.cardano.yaci.core.util.HexUtil;
import com.bloxbean.cardano.yaci.store.account.AccountStoreProperties;
import com.bloxbean.cardano.yaci.store.account.domain.AddressBalance;
import com.bloxbean.cardano.yaci.store.account.domain.StakeAddressBalance;
import com.bloxbean.cardano.yaci.store.account.service.AccountConfigService;
import com.bloxbean.cardano.yaci.store.account.service.BalanceSnapshotService;
import com.bloxbean.cardano.yaci.store.account.storage.AccountBalanceStorage;
import com.bloxbean.cardano.yaci.store.account.util.ConfigIds;
import com.bloxbean.cardano.yaci.store.account.util.ConfigStatus;
import com.bloxbean.cardano.yaci.store.client.utxo.UtxoClient;
import com.bloxbean.cardano.yaci.store.common.domain.AddressUtxo;
import com.bloxbean.cardano.yaci.store.common.domain.Amt;
import com.bloxbean.cardano.yaci.store.common.domain.UtxoKey;
import com.bloxbean.cardano.yaci.store.common.executor.ParallelExecutor;
import com.bloxbean.cardano.yaci.store.events.EventMetadata;
import com.bloxbean.cardano.yaci.store.events.GenesisBalance;
import com.bloxbean.cardano.yaci.store.events.GenesisBlockEvent;
import com.bloxbean.cardano.yaci.store.events.internal.PreCommitEvent;
import com.bloxbean.cardano.yaci.store.utxo.domain.AddressUtxoEvent;
import jakarta.annotation.PostConstruct;
import lombok.*;
import lombok.extern.slf4j.Slf4j;
import org.springframework.beans.factory.annotation.Qualifier;
import org.springframework.context.event.EventListener;
import org.springframework.data.util.Pair;
import org.springframework.stereotype.Component;
import org.springframework.transaction.PlatformTransactionManager;
import org.springframework.transaction.TransactionDefinition;
import org.springframework.transaction.annotation.Transactional;
import org.springframework.transaction.support.TransactionTemplate;

import java.math.BigInteger;
import java.util.*;
import java.util.concurrent.CompletableFuture;
import java.util.concurrent.ConcurrentHashMap;
import java.util.concurrent.ExecutionException;

import static com.bloxbean.cardano.yaci.core.util.Constants.LOVELACE;
import static com.pivovarit.collectors.ParallelCollectors.parallel;
import static java.util.stream.Collectors.toList;

@Component
@Slf4j
public class AccountBalanceProcessor {
    private final AccountBalanceStorage accountBalanceStorage;
    private final AccountBalanceHistoryCleanupHelper accountBalanceCleanupHelper;
    private final AccountStoreProperties accountStoreProperties;
    private final UtxoClient utxoClient;
    private final AccountConfigService accountConfigService;
    private final BalanceSnapshotService balanceSnapshotService;
    private final ParallelExecutor parallelExecutor;
    private final PlatformTransactionManager transactionManager;

    private int nAddrBalanceRecordToKeep = 3;

    private Map<Long, AddressUtxoEvent> addressUtxoEventsMap = new ConcurrentHashMap<>();

    private TransactionTemplate transactionTemplate;

    public AccountBalanceProcessor(AccountBalanceStorage accountBalanceStorage,
                                   AccountBalanceHistoryCleanupHelper accountBalanceCleanupHelper,
                                   AccountStoreProperties accountStoreProperties,
                                   @Qualifier("retryableUtxoClient") UtxoClient utxoClient,
                                   AccountConfigService accountConfigService,
                                   BalanceSnapshotService balanceSnapshotService,
                                   ParallelExecutor parallelExecutor,
                                   PlatformTransactionManager transactionManager) {
        this.accountBalanceStorage = accountBalanceStorage;
        this.accountBalanceCleanupHelper = accountBalanceCleanupHelper;
        this.accountStoreProperties = accountStoreProperties;
        this.utxoClient = utxoClient;
        this.accountConfigService = accountConfigService;
        this.balanceSnapshotService = balanceSnapshotService;
        this.parallelExecutor = parallelExecutor;
        this.transactionManager = transactionManager;
    }

    @PostConstruct
    void init() {
        transactionTemplate = new TransactionTemplate(transactionManager);
        transactionTemplate.setPropagationBehavior(TransactionDefinition.PROPAGATION_REQUIRES_NEW);

    }

    @EventListener
    @Transactional
    @SneakyThrows
    public void handleAddressUtxoEvent(AddressUtxoEvent addressUtxoEvent) {
        if (!accountStoreProperties.isBalanceAggregationEnabled())
            return;
        addressUtxoEventsMap.put(addressUtxoEvent.getEventMetadata().getBlock(), addressUtxoEvent);
    }

    @EventListener
    @Transactional
<<<<<<< HEAD
    public void handlePostProcessingEvent(PreCommitEvent event) {
=======
    public void handlePostProcessingEvent(ReadyForBalanceAggregationEvent event) {
        if (!accountStoreProperties.isBalanceAggregationEnabled())
            return;
>>>>>>> 63ce8fd9

        try {
            if (event.getMetadata().getBlock() < accountStoreProperties.getInitialBalanceSnapshotBlock()) {
                log.info("Ignore balance calculation as the block is less than the initial balance snapshot block {}", accountStoreProperties.getInitialBalanceSnapshotBlock());
                return;
            }
            log.info("### Starting account balance calculation upto block: {} ###", event.getMetadata().getBlock());
            Collection<AddressUtxoEvent> addressUtxoEvents = addressUtxoEventsMap.values();

            var accountConfigOpt = accountConfigService.getConfig(ConfigIds.LAST_ACCOUNT_BALANCE_PROCESSED_BLOCK);
            Long lastProcessedBlock = accountConfigOpt.map(accountConfigEntity -> accountConfigEntity.getBlock())
                    .orElse(0L);

            List<AddressUtxoEvent> sortedAddressEventUtxo = addressUtxoEvents.stream()
                    .sorted(Comparator.comparingLong(addUtxoEvent -> addUtxoEvent.getEventMetadata().getBlock()))
                    .collect(toList());


            //Required when we are starting from a balance snapshot
            var isLastBlockAtBalanceSnapshot = accountConfigOpt.map(accountConfigEntity -> accountConfigEntity.getStatus())
                    .map(status -> status.equals(ConfigStatus.BALANCE_SNAPSHOT))
                    .orElse(false);

            //If the last block is at balance snapshot and most probably a rollback event for first block, ignore the balance calculation for the last block
            if (isLastBlockAtBalanceSnapshot && lastProcessedBlock != 0
                    && lastProcessedBlock == sortedAddressEventUtxo.get(0).getEventMetadata().getBlock()) {
                log.info("Last block is at balance snapshot. Ignoring the balance calculation for block {}", sortedAddressEventUtxo.get(0).getEventMetadata().getBlock());
                sortedAddressEventUtxo.remove(0);
            }

                //Create final address balance records for saving
            //Required to get balance before the slot mention in the metadata
            EventMetadata firstBlockInBatchMetadata = sortedAddressEventUtxo.get(0).getEventMetadata();

            if (lastProcessedBlock != null
                    && !((firstBlockInBatchMetadata.getBlock() - lastProcessedBlock) <= 1)) { // 1 block diff or same block
                log.warn("Account balance calculation will be ignored. " +
                        "Please run the aggregation app to calculate the account balance for pending blocks.");
                log.warn("The last processed block for account balance calculation is not the same as the expected last block.");
                log.warn("Last processed block for account balance: {}", lastProcessedBlock);
                log.warn("Current block: {}", sortedAddressEventUtxo.get(0).getEventMetadata().getBlock());

                if (accountStoreProperties.getInitialBalanceSnapshotBlock() > 0) {
                    balanceSnapshotService.scheduleBalanceSnapshot();
                }

                return;
            }

            //Go through each block and return Address --> SlotAmount map for each block and add to List
            long t0 = System.currentTimeMillis();

//TODO -- Remove later
//          List<BlockAddressAmount> blocksBalanceList =
//                    sortedAddressEventUtxo.stream()
//                            //.parallel()
//                            .map(addressUtxoEvent -> getBlockAddressAmount(addressUtxoEvent))
//                            .filter(Objects::nonNull)
//                            .toList();

            List<BlockAddressAmount> blocksBalanceList =
                    sortedAddressEventUtxo.stream()
                            .collect(parallel(addressUtxoEvent -> getBlockAddressAmount(addressUtxoEvent)))
                            .join()
                            .filter(Objects::nonNull)
                            .toList();

            //Merge all address amounts in the block
            var batchAddressAmts = mergeAddressAmountsForAllBlocks(blocksBalanceList);

            var addressAmtMap = batchAddressAmts.getFirst();
            var stakeAddrAmtMap = batchAddressAmts.getSecond();

            if (log.isDebugEnabled()) {
                log.debug("Total no of addresses : " + addressAmtMap.size());
                log.debug("Total no of stakeAddresses : " + stakeAddrAmtMap.size());
                log.debug("Total time to first process : " + (System.currentTimeMillis() - t0));
            }

            List<CompletableFuture> futures = new ArrayList<>();
            //Create AddressBalance, StakeAddressBalance and store
            long t1 = System.currentTimeMillis();
<<<<<<< HEAD
            if (accountStoreProperties.isAddressBalanceEnabled()) {
                CompletableFuture<Void> addressBalFuture = CompletableFuture.supplyAsync(() -> getAddressBalances(firstBlockInBatchMetadata, addressAmtMap))
                        .thenAcceptAsync(addressBalances -> {
                            long t2 = System.currentTimeMillis();
                            accountBalanceStorage.saveAddressBalances(addressBalances);
                            long t3 = System.currentTimeMillis();
                            log.info("Total Address Balance records {}, Time taken to save: {}", addressBalances.size(), (t3 - t2));

=======
            CompletableFuture<Void> addressBalFuture = CompletableFuture.supplyAsync(() -> getAddressBalances(firstBlockInBatchMetadata, addressAmtMap))
                    .thenAcceptAsync(addressBalances -> {
                        transactionTemplate.execute(status -> {
                            //Save address balances (AddressBalance)
                            long t2 = System.currentTimeMillis();
                            accountBalanceStorage.saveAddressBalances(addressBalances);
                            long t3 = System.currentTimeMillis();
                            log.info("\tTotal Address Balance records {}, Time taken to save: {}", addressBalances.size(), (t3 - t2));

                            //Cleanup history data
                            long t4 = System.currentTimeMillis();
>>>>>>> 63ce8fd9
                            if (addressBalances != null && addressBalances.size() > 0) {
                                List<Pair<String, String>> addresseUnitList =
                                        addressBalances.stream().map(addressBalance -> Pair.of(addressBalance.getAddress(), addressBalance.getUnit())).distinct().toList();
                                accountBalanceCleanupHelper.deleteAddressBalanceBeforeConfirmedSlot(addresseUnitList, firstBlockInBatchMetadata.getSlot());
                            }
<<<<<<< HEAD
                        }, parallelExecutor.getVirtualThreadExecutor());

                futures.add(addressBalFuture);
            }
=======
                            long t5 = System.currentTimeMillis();
                            log.info("\tTime taken to delete address balance history: {}", (t5 - t4));

                            return null;
                        });
                    }, parallelExecutor.getVirtualThreadExecutor());
>>>>>>> 63ce8fd9


            CompletableFuture<Void> stakeAddrBalFuture = null;
            if (accountStoreProperties.isStakeAddressBalanceEnabled()) {
                stakeAddrBalFuture = CompletableFuture.supplyAsync(() -> getStakeAddressBalances(firstBlockInBatchMetadata, stakeAddrAmtMap))
                        .thenAcceptAsync(stakeAddressBalances -> {
                            transactionTemplate.execute(status -> {
                                //Save stake address balances (StakeAddressBalance)
                                long t2 = System.currentTimeMillis();
                                accountBalanceStorage.saveStakeAddressBalances(stakeAddressBalances);
                                long t3 = System.currentTimeMillis();
                                log.info("\tTotal Stake Address Balance records {}, Time taken to save: {}", stakeAddressBalances.size(), (t3 - t2));

                                //Cleanup history data
                                long t4 = System.currentTimeMillis();
                                if (stakeAddressBalances != null && stakeAddressBalances.size() > 0) {
                                    List<String> stakeAddresses =
                                            stakeAddressBalances.stream().map(stakeAddrBalance -> stakeAddrBalance.getAddress()).distinct().toList();
                                    accountBalanceCleanupHelper.deleteStakeBalanceBeforeConfirmedSlot(stakeAddresses, firstBlockInBatchMetadata.getSlot());
                                }
                                long t5 = System.currentTimeMillis();
                                log.info("\tTime taken to delete stake address balance history: {}", (t5 - t4));

                                return null;
                            });
                        }, parallelExecutor.getVirtualThreadExecutor());

                futures.add(stakeAddrBalFuture);
            }

            if (futures.size() > 0)
                CompletableFuture.allOf(futures.toArray(new CompletableFuture[0])).join();

            try {
                for (CompletableFuture future : futures) {
                    future.get();
                }
            } catch (InterruptedException e) {
                throw new RuntimeException(e);
            } catch (ExecutionException e) {
                throw new RuntimeException(e);
            }

            log.info("### Total balance processing and saving time {} ###\n", (System.currentTimeMillis() - t1));
            accountConfigService.upateConfig(ConfigIds.LAST_ACCOUNT_BALANCE_PROCESSED_BLOCK, null, event.getMetadata().getBlock(),
                    event.getMetadata().getBlockHash(), event.getMetadata().getSlot());

        } finally {
            addressUtxoEventsMap.clear();
        }
    }

    /**
     * Get Address and Stake Address Amounts for a block from AddressUtxoEvent
     * @param addressUtxoEvent AddressUtxoEvent
     * @return BlockAddressAmount
     */
    private BlockAddressAmount getBlockAddressAmount(AddressUtxoEvent addressUtxoEvent) {
        var inputKeys = addressUtxoEvent.getTxInputOutputs()
                .stream()
                .flatMap(txInputOutput -> txInputOutput.getInputs().stream())
                .map(txInput -> new UtxoKey(txInput.getTxHash(), txInput.getOutputIndex()))
                .toList();

        List<AddressUtxo> inputAddressUtxos = utxoClient.getUtxosByIds(inputKeys)
                .stream()
                .filter(Objects::nonNull)
                .toList();

        if (inputAddressUtxos.size() != inputKeys.size())
            throw new IllegalStateException("Unable to get inputs for all input keys for account balance calculation : " + inputKeys);

        List<AddressUtxo> outputAddressUtxos = addressUtxoEvent.getTxInputOutputs()
                .stream()
                .flatMap(txInputOutput -> txInputOutput.getOutputs().stream())
                .toList();

        return getAddressAmountMapForBlock(addressUtxoEvent.getEventMetadata(), inputAddressUtxos, outputAddressUtxos);
    }

    /**
     * Get Address and Stake Address Amounts for a block from inputs and outputs
     * @param metadata EventMetadata
     * @param inputs List of AddressUtxo
     * @param outputs List of AddressUtxo
     * @return BlockAddressAmount
     */
    public BlockAddressAmount getAddressAmountMapForBlock(EventMetadata metadata, List<AddressUtxo> inputs, List<AddressUtxo> outputs) {
        Map<AddressUnitInfo, SlotAmount> addressBalanceMap = new HashMap<>();
        Map<StakeAddressInfo, SlotAmount> stakeAddrBalanceMap = new HashMap<>();
        //Update inputs
        for (AddressUtxo input : inputs) {
            if (input.getAmounts() == null) {
                log.error("Input amounts are null for tx: " + input.getTxHash());
                log.error("Input: " + input);
            }

            for (Amt amount : input.getAmounts()) {
                //Addr
                var addrBalKey = getAddrBalKey(input, amount);
                if (addressBalanceMap.get(addrBalKey) != null) {
                    SlotAmount slotAmount = addressBalanceMap.get(addrBalKey);
                    slotAmount.setQuantity(slotAmount.getQuantity().subtract(amount.getQuantity()));
                } else {
                    var slotAmount = SlotAmount.builder()
                            .quantity(BigInteger.ZERO.subtract(amount.getQuantity()))
                            .eventMetadata(metadata)
                            .build();
                    addressBalanceMap.put(addrBalKey, slotAmount);
                }

                //Stake Addr
                if (amount.getUnit().equals(LOVELACE) && input.getOwnerStakeAddr() != null) {
                    var stakeBalKey = getStakeBalKey(input);
                    if (stakeAddrBalanceMap.get(stakeBalKey) != null) {
                        SlotAmount slotAmount = stakeAddrBalanceMap.get(stakeBalKey);
                        slotAmount.setQuantity(slotAmount.getQuantity().subtract(amount.getQuantity()));
                    } else {
                        var slotAmount = SlotAmount.builder()
                                .quantity(BigInteger.ZERO.subtract(amount.getQuantity()))
                                .eventMetadata(metadata)
                                .build();
                        stakeAddrBalanceMap.put(stakeBalKey, slotAmount);
                    }
                }

            }
        }

        //Update outputs
        for (AddressUtxo output : outputs) {
            for (Amt amount : output.getAmounts()) {
                //address
                var addrBalKey = getAddrBalKey(output, amount);
                if (addressBalanceMap.get(addrBalKey) != null) {
                    SlotAmount slotAmount = addressBalanceMap.get(addrBalKey);
                    slotAmount.setQuantity(slotAmount.getQuantity().add(amount.getQuantity()));
                } else {
                    var amt = SlotAmount.builder()
                            .quantity(amount.getQuantity())
                            .eventMetadata(metadata)
                            .build();
                    addressBalanceMap.put(addrBalKey, amt);
                }

                //stakeAddress
                if (amount.getUnit().equals(LOVELACE) && output.getOwnerStakeAddr() != null) {
                    var stakeAddrBalKey = getStakeBalKey(output);
                    if (stakeAddrBalanceMap.get(stakeAddrBalKey) != null) {
                        SlotAmount slotAmount = stakeAddrBalanceMap.get(stakeAddrBalKey);
                        slotAmount.setQuantity(slotAmount.getQuantity().add(amount.getQuantity()));
                    } else {
                        var amt = SlotAmount.builder()
                                .quantity(amount.getQuantity())
                                .eventMetadata(metadata)
                                .build();
                        stakeAddrBalanceMap.put(stakeAddrBalKey, amt);
                    }
                }
            }
        }

        return new BlockAddressAmount(addressBalanceMap, stakeAddrBalanceMap);
    }

    public Pair<Map<AddressUnitInfo, List<SlotAmount>>, Map<StakeAddressInfo, List<SlotAmount>>> mergeAddressAmountsForAllBlocks(List<BlockAddressAmount> blockAddressAmountList) {
        Map<AddressUnitInfo, List<SlotAmount>> addressAmtMap = Collections.synchronizedMap(new HashMap<>());
        Map<StakeAddressInfo, List<SlotAmount>> stakeAddrAmtMap = Collections.synchronizedMap(new HashMap<>());
        //Create Address Amount Map / Stake Addr Amount Map with all amounts (for all blocks in the batch)
        for (var blockAddressAmount : blockAddressAmountList) {
            var blockAddressBalanceMap = blockAddressAmount.getAddressAmountMap();
            var blockStakeAddrBalanceMap = blockAddressAmount.getStakeAddressAmountMap();

            //For address Balance
            blockAddressBalanceMap.entrySet()
                    .stream()
                    .forEach(entry -> {
                        var amtList = addressAmtMap.get(entry.getKey());
                        if (amtList == null) {
                            synchronized (this) {
                                if (addressAmtMap.get(entry.getKey()) == null) {
                                    addressAmtMap.put(entry.getKey(), Collections.synchronizedList(new LinkedList<>()));
                                }
                            }
                            amtList = addressAmtMap.get(entry.getKey());
                        }

                        amtList.add(entry.getValue());
                    });

            //For Stake address Balance
            blockStakeAddrBalanceMap.entrySet()
                    .stream()
                    .forEach(entry -> {
                        var amtList = stakeAddrAmtMap.get(entry.getKey());
                        if (amtList == null) {
                            synchronized (this) {
                                if (stakeAddrAmtMap.get(entry.getKey()) == null) {
                                    stakeAddrAmtMap.put(entry.getKey(), Collections.synchronizedList(new LinkedList<>()));
                                }
                            }
                            amtList = stakeAddrAmtMap.get(entry.getKey());
                        }

                        amtList.add(entry.getValue());
                    });
        }

        return Pair.of(addressAmtMap, stakeAddrAmtMap);

    }

    public List<AddressBalance> getAddressBalances(EventMetadata firstBlockMetadata, Map<AddressUnitInfo, List<SlotAmount>> addressAmtMap) {
        var addressBalances = addressAmtMap.entrySet()
                //.parallelStream()
                .stream()
                .collect(parallel(entry -> {
                    var key = entry.getKey();

                    List<SlotAmount> slotAmountValues = entry.getValue();

                    List<AddressBalance> addressSlotBalances = new ArrayList<>();

                    //Sort slot values from low to high
                    List<SlotAmount> slotAmounts = null;
                    if (slotAmountValues.size() > 1)
                        slotAmounts = slotAmountValues.stream().sorted(Comparator.comparingLong(value -> value.getEventMetadata().getBlock())).toList();
                    else
                        slotAmounts = slotAmountValues;

                    boolean firstBlockAlreadyProcessed = false;

                    var savedAddressBalance = accountBalanceStorage.getAddressBalance(key.getAddress(), key.getUnit(), firstBlockMetadata.getSlot() - 1);
                    if (savedAddressBalance.isEmpty()) {
                        if (log.isDebugEnabled())
                            log.debug("Checking if the address balance is already there for current block {}, slot {}", firstBlockMetadata.getBlock(), firstBlockMetadata.getSlot());

                        savedAddressBalance = accountBalanceStorage.getAddressBalance(key.getAddress(), key.getUnit(), firstBlockMetadata.getSlot());
                        if (savedAddressBalance.isPresent()) {
                            if (log.isDebugEnabled())
                                log.debug("Address balance is already there for current block {}, slot {}. Ignoring the balance calculation", firstBlockMetadata.getBlock(), firstBlockMetadata.getSlot());
                            firstBlockAlreadyProcessed = true;
                        }
                    }

                    BigInteger quantity = savedAddressBalance.map(addressBalance -> addressBalance.getQuantity())
                            .orElse(BigInteger.ZERO);

                    for (SlotAmount slotAmount : slotAmounts) {
                        if (firstBlockAlreadyProcessed && slotAmount.getEventMetadata().getSlot() == firstBlockMetadata.getSlot()) { //Ignore this slot amount as it's already processed
                            continue;
                        }

                        AddressBalance newAddressBalance = null;
                        quantity = quantity.add(slotAmount.getQuantity());

                        newAddressBalance = AddressBalance.builder()
                                .address(key.getAddress())
                                .slot(slotAmount.getEventMetadata().getSlot())
                                .blockNumber(slotAmount.getEventMetadata().getBlock())
                                .blockTime(slotAmount.getEventMetadata().getBlockTime())
                                .epoch(slotAmount.getEventMetadata().getEpochNumber())
                                .unit(key.getUnit())
                                .quantity(quantity)
                                .build();

                        addressSlotBalances.add(newAddressBalance);

                        if (newAddressBalance.getQuantity().compareTo(BigInteger.ZERO) < 0) {
                            log.error("[Inputs] Negative balance for address: " + key.getAddress() + " : " + newAddressBalance.getQuantity());
                            if (savedAddressBalance.isPresent()) {
                                log.info("Previous amount : " + savedAddressBalance.get().getQuantity());
                                log.info("SlotAmounts >> " + slotAmounts);
                                log.info("Unit: " + savedAddressBalance.get().getUnit());
                            }
                            log.error("Existing AddressBalance >> " + savedAddressBalance);
                            throw new IllegalStateException("Error in address balance calculation");
                        }
                    }

                    if (nAddrBalanceRecordToKeep > 0 && addressSlotBalances.size() >= nAddrBalanceRecordToKeep) {
                        return addressSlotBalances.subList(addressSlotBalances.size() - nAddrBalanceRecordToKeep, addressSlotBalances.size());
                    } else {
                        return addressSlotBalances;
                    }
                }))
                .join()
                .flatMap(addressBalances1 -> addressBalances1.stream())
                .toList();
        return addressBalances;
    }

    public List<StakeAddressBalance> getStakeAddressBalances(EventMetadata firstBlockMetadata, Map<StakeAddressInfo, List<SlotAmount>> stakeAddrAmtMap) {
        var stakeAddrBalances = stakeAddrAmtMap.entrySet()
                //.parallelStream()
                .stream()
                .collect(parallel(entry -> {
                    var stakeAddrInfoKey = entry.getKey();
                    var slotAmountValues = entry.getValue();

                    //Sort slot values from low to high
                    List<SlotAmount> slotAmounts = null;
                    if (slotAmountValues.size() > 1)
                        slotAmounts = slotAmountValues.stream().sorted(Comparator.comparingLong(value -> value.getEventMetadata().getBlock())).toList();
                    else
                        slotAmounts = slotAmountValues;

                    var savedStakeAddressBalance = accountBalanceStorage.getStakeAddressBalance(stakeAddrInfoKey.getAddress(), firstBlockMetadata.getSlot() - 1);
                    List<StakeAddressBalance> stakeAddressBalances = new ArrayList<>();

                    boolean firstBlockAlreadyProcessed = false;

                    if (savedStakeAddressBalance.isEmpty()) {
                        if (log.isDebugEnabled())
                            log.debug("Checking if the stake address balance is already there for current block {}, slot {}", firstBlockMetadata.getBlock(), firstBlockMetadata.getSlot());

                        savedStakeAddressBalance = accountBalanceStorage.getStakeAddressBalance(stakeAddrInfoKey.getAddress(), firstBlockMetadata.getSlot());
                        if (savedStakeAddressBalance.isPresent()) {
                            if (log.isDebugEnabled())
                                log.debug("Stake Address balance is already there for current block {}, slot {}. Ignoring the balance calculation", firstBlockMetadata.getBlock(), firstBlockMetadata.getSlot());
                            firstBlockAlreadyProcessed = true;
                        }
                    }

                    BigInteger quantity = savedStakeAddressBalance.map(stakeAddrBalance -> stakeAddrBalance.getQuantity())
                            .orElse(BigInteger.ZERO);

                    for (SlotAmount slotAmount : slotAmounts) {
                        if (firstBlockAlreadyProcessed && slotAmount.getEventMetadata().getSlot() == firstBlockMetadata.getSlot()) { //Ignore this slot amount as it's already processed
                            continue;
                        }

                        StakeAddressBalance newStakeAddrBalance = null;
                        quantity = quantity.add(slotAmount.getQuantity());

                        newStakeAddrBalance = StakeAddressBalance.builder()
                                .address(stakeAddrInfoKey.getAddress())
                                .slot(slotAmount.getEventMetadata().getSlot())
                                .blockNumber(slotAmount.getEventMetadata().getBlock())
                                .blockTime(slotAmount.getEventMetadata().getBlockTime())
                                .epoch(slotAmount.getEventMetadata().getEpochNumber())
                                .quantity(quantity)
                                .build();

                        stakeAddressBalances.add(newStakeAddrBalance);

                        if (newStakeAddrBalance.getQuantity().compareTo(BigInteger.ZERO) < 0) {
                            log.error("[Inputs] Negative balance for stakeAddress: " + stakeAddrInfoKey.getAddress() + " : " + newStakeAddrBalance.getQuantity());
                            log.info("SlotAmounts >> " + slotAmounts);
                            log.error("Existing StakeAddressBalance >> " + savedStakeAddressBalance);
                            throw new IllegalStateException("Error in stake address balance calculation");
                        }
                    }

                    if (nAddrBalanceRecordToKeep > 0 && stakeAddressBalances.size() >= nAddrBalanceRecordToKeep) {
                        return stakeAddressBalances.subList(stakeAddressBalances.size() - nAddrBalanceRecordToKeep, stakeAddressBalances.size());
                    } else {
                        return stakeAddressBalances;
                    }

                }))
                .join()
                .flatMap(stakeAddrBalance -> stakeAddrBalance.stream())
                .toList();

        return stakeAddrBalances;
    }

    @EventListener
    @Transactional
    public void handleGenesisBalanceEvent(GenesisBlockEvent genesisBlockEvent) {
        if (!accountStoreProperties.isBalanceAggregationEnabled())
            return; //Balance aggregation is disabled

        if (accountStoreProperties.getInitialBalanceSnapshotBlock() > 0) {
            //If balance snapshot is enabled, ignore the genesis balance
            return;
        }

        List<GenesisBalance> genesisBalanceList = genesisBlockEvent.getGenesisBalances();
        if (genesisBalanceList == null || genesisBalanceList.size() == 0)
            return;

        List<AddressBalance> addressBalances = genesisBalanceList.stream()
                .map(genesisBalance -> {
                    String paymentCredential = null;
                    String stakeAddress = null;
                    try {
                        Address address = new Address(genesisBalance.getAddress());
                        paymentCredential = address.getPaymentCredential().map(credential -> HexUtil.encodeHexString(credential.getBytes()))
                                .orElse(null);
                        stakeAddress = address.getDelegationCredential().map(delegCred -> AddressProvider.getStakeAddress(address).toBech32())
                                .orElse(null);
                    } catch (Exception e) {
                        //Not a valid shelley address
                    }

                    AddressBalance addressBalance = AddressBalance.builder()
                            .address(genesisBalance.getAddress())
                            .slot(genesisBlockEvent.getSlot())
                            .blockNumber(genesisBlockEvent.getBlock())
                            .blockTime(genesisBlockEvent.getBlockTime())
                            .unit(LOVELACE)
                            .quantity(genesisBalance.getBalance())
                            .build();
                    return addressBalance;
                }).toList();
        accountBalanceStorage.saveAddressBalances(addressBalances);

        List<StakeAddressBalance> stakeAddrBalances = genesisBalanceList.stream()
                .filter(genesisBalance -> {
                    try {
                        Address address = new Address(genesisBalance.getAddress());
                        return address.getDelegationCredential().isPresent();
                    } catch (Exception e) {
                        //Not a valid shelley address
                        return false;
                    }
                }).map(genesisBalance -> {
                    Address address = new Address(genesisBalance.getAddress());
                    Address stakeAddress = AddressProvider.getStakeAddress(address);
                    StakeAddressBalance stakeAddrBalance = StakeAddressBalance.builder()
                            .address(stakeAddress.toBech32())
                            .slot(genesisBlockEvent.getSlot())
                            .blockNumber(genesisBlockEvent.getBlock())
                            .blockTime(genesisBlockEvent.getBlockTime())
                            .quantity(genesisBalance.getBalance())
                            //.stakeCredential(HexUtil.encodeHexString(stakeAddress.getDelegationCredential().get().getBytes()))
                            .build();
                    return stakeAddrBalance;
                }).toList();
        accountBalanceStorage.saveStakeAddressBalances(stakeAddrBalances);
    }

    private AddressUnitInfo getAddrBalKey(AddressUtxo input, Amt amount) {
        return AddressUnitInfo.builder()
                .address(input.getOwnerAddr())
                .paymentCredential(input.getOwnerPaymentCredential())
                .unit(amount.getUnit())
                .policyId(amount.getPolicyId())
                .assetName(amount.getAssetName())
                .stakeAddress(input.getOwnerStakeAddr())
                .build();
    }

    private StakeAddressInfo getStakeBalKey(AddressUtxo input) {
        return StakeAddressInfo.builder()
                .address(input.getOwnerStakeAddr())
                .stakeCredential(input.getOwnerStakeCredential())
                .build();
    }


    @Data
    @NoArgsConstructor
    @AllArgsConstructor
    @Builder
    static class AddressUnitInfo {
        private String address;
        private String stakeAddress;
        private String paymentCredential;
        private String unit;
        private String policyId;
        private String assetName;

        @Override
        public boolean equals(Object o) {
            if (this == o) return true;
            if (o == null || getClass() != o.getClass()) return false;
            AddressUnitInfo that = (AddressUnitInfo) o;
            return Objects.equals(address, that.address) && Objects.equals(unit, that.unit);
        }

        @Override
        public int hashCode() {
            return Objects.hash(address, unit);
        }
    }

    @Data
    @NoArgsConstructor
    @AllArgsConstructor
    @Builder
    static class StakeAddressInfo {
        private String address;
        private String stakeCredential;

        @Override
        public boolean equals(Object o) {
            if (this == o) return true;
            if (o == null || getClass() != o.getClass()) return false;
            StakeAddressInfo that = (StakeAddressInfo) o;
            return Objects.equals(address, that.address);
        }

        @Override
        public int hashCode() {
            return Objects.hash(address);
        }
    }

    @Data
    @NoArgsConstructor
    @AllArgsConstructor
    @Builder
    static class SlotAmount {
        private BigInteger quantity;
        private EventMetadata eventMetadata;
    }

    @Data
    @NoArgsConstructor
    @AllArgsConstructor
    @Builder
    static class BlockAddressAmount {
        private Map<AddressUnitInfo, SlotAmount> addressAmountMap;
        private Map<StakeAddressInfo, SlotAmount> stakeAddressAmountMap;
    }

}<|MERGE_RESOLUTION|>--- conflicted
+++ resolved
@@ -97,13 +97,9 @@
 
     @EventListener
     @Transactional
-<<<<<<< HEAD
     public void handlePostProcessingEvent(PreCommitEvent event) {
-=======
-    public void handlePostProcessingEvent(ReadyForBalanceAggregationEvent event) {
         if (!accountStoreProperties.isBalanceAggregationEnabled())
             return;
->>>>>>> 63ce8fd9
 
         try {
             if (event.getMetadata().getBlock() < accountStoreProperties.getInitialBalanceSnapshotBlock()) {
@@ -183,19 +179,9 @@
                 log.debug("Total time to first process : " + (System.currentTimeMillis() - t0));
             }
 
-            List<CompletableFuture> futures = new ArrayList<>();
+
             //Create AddressBalance, StakeAddressBalance and store
             long t1 = System.currentTimeMillis();
-<<<<<<< HEAD
-            if (accountStoreProperties.isAddressBalanceEnabled()) {
-                CompletableFuture<Void> addressBalFuture = CompletableFuture.supplyAsync(() -> getAddressBalances(firstBlockInBatchMetadata, addressAmtMap))
-                        .thenAcceptAsync(addressBalances -> {
-                            long t2 = System.currentTimeMillis();
-                            accountBalanceStorage.saveAddressBalances(addressBalances);
-                            long t3 = System.currentTimeMillis();
-                            log.info("Total Address Balance records {}, Time taken to save: {}", addressBalances.size(), (t3 - t2));
-
-=======
             CompletableFuture<Void> addressBalFuture = CompletableFuture.supplyAsync(() -> getAddressBalances(firstBlockInBatchMetadata, addressAmtMap))
                     .thenAcceptAsync(addressBalances -> {
                         transactionTemplate.execute(status -> {
@@ -207,25 +193,17 @@
 
                             //Cleanup history data
                             long t4 = System.currentTimeMillis();
->>>>>>> 63ce8fd9
                             if (addressBalances != null && addressBalances.size() > 0) {
                                 List<Pair<String, String>> addresseUnitList =
                                         addressBalances.stream().map(addressBalance -> Pair.of(addressBalance.getAddress(), addressBalance.getUnit())).distinct().toList();
                                 accountBalanceCleanupHelper.deleteAddressBalanceBeforeConfirmedSlot(addresseUnitList, firstBlockInBatchMetadata.getSlot());
                             }
-<<<<<<< HEAD
-                        }, parallelExecutor.getVirtualThreadExecutor());
-
-                futures.add(addressBalFuture);
-            }
-=======
                             long t5 = System.currentTimeMillis();
                             log.info("\tTime taken to delete address balance history: {}", (t5 - t4));
 
                             return null;
                         });
                     }, parallelExecutor.getVirtualThreadExecutor());
->>>>>>> 63ce8fd9
 
 
             CompletableFuture<Void> stakeAddrBalFuture = null;
@@ -253,16 +231,15 @@
                             });
                         }, parallelExecutor.getVirtualThreadExecutor());
 
-                futures.add(stakeAddrBalFuture);
-            }
-
-            if (futures.size() > 0)
-                CompletableFuture.allOf(futures.toArray(new CompletableFuture[0])).join();
+                CompletableFuture.allOf(addressBalFuture, stakeAddrBalFuture).join();
+            } else {
+                addressBalFuture.join();
+            }
 
             try {
-                for (CompletableFuture future : futures) {
-                    future.get();
-                }
+                addressBalFuture.get();
+                if (stakeAddrBalFuture != null)
+                    stakeAddrBalFuture.get();
             } catch (InterruptedException e) {
                 throw new RuntimeException(e);
             } catch (ExecutionException e) {
