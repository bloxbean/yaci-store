--- conflicted
+++ resolved
@@ -21,11 +21,8 @@
 import java.util.List;
 
 @Component
-<<<<<<< HEAD
 @Getter
-=======
 @ReadOnly(false)
->>>>>>> 9b1167ee
 public class GenesisConfig {
     public static final int PREVIEW_EPOCH_LENGTH = 86400;
     public static final int DEFAULT_SECURITY_PARAM = 2160;
