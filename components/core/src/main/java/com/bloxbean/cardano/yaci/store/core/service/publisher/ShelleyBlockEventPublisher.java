--- conflicted
+++ resolved
@@ -110,28 +110,18 @@
         publisher.publishEvent(new PreCommitEvent(lastBatchBlock.getMetadata()));
         publisher.publishEvent(new CommitEvent(lastBatchBlock.getMetadata(), batchBlockList));
 
-<<<<<<< HEAD
-        /**
-         var postProcessingFuture = CompletableFuture.supplyAsync(() -> {
-         publisher.publishEvent(new PreCommitEvent(lastBatchBlock.getMetadata()));
-         return true;
-         }, eventExecutor);
-
-         var commitFuture = CompletableFuture.supplyAsync(() -> {
-         publisher.publishEvent(new CommitEvent(lastBatchBlock.getMetadata(), batchBlockList));
-         return true;
-         }, eventExecutor);
-         CompletableFuture.allOf(postProcessingFuture, commitFuture).join();
-         **/
-=======
-        var commitFuture = CompletableFuture.supplyAsync(() -> {
-            publisher.publishEvent(new CommitEvent(lastBatchBlock.getMetadata(), batchBlockList));
-            return true;
-        }, eventExecutor);
-        CompletableFuture.allOf(postProcessingFuture, commitFuture)
-                .orTimeout(storeProperties.getProcessingThreadsTimeout(), TimeUnit.MINUTES)
-                .join();
->>>>>>> 63ce8fd9
+//        var postProcessingFuture = CompletableFuture.supplyAsync(() -> {
+//            publisher.publishEvent(new ReadyForBalanceAggregationEvent(lastBatchBlock.getMetadata()));
+//            return true;
+//        }, eventExecutor);
+//
+//        var commitFuture = CompletableFuture.supplyAsync(() -> {
+//            publisher.publishEvent(new CommitEvent(lastBatchBlock.getMetadata(), batchBlockList));
+//            return true;
+//        }, eventExecutor);
+//        CompletableFuture.allOf(postProcessingFuture, commitFuture)
+//                .orTimeout(storeProperties.getProcessingThreadsTimeout(), TimeUnit.MINUTES)
+//                .join();
 
         //Finally Set the cursor
         cursorService.setCursor(new Cursor(lastBatchBlock.getMetadata().getSlot(), lastBatchBlock.getMetadata().getBlockHash(), lastBatchBlock.getMetadata().getBlock(),
