--- conflicted
+++ resolved
@@ -14,10 +14,6 @@
 @Builder
 public class TxCertificates {
     private String txHash;
-<<<<<<< HEAD
-    private int blockIndex;
-=======
     private int txIndex;
->>>>>>> f5f6f2c6
     private List<Certificate> certificates;
 }