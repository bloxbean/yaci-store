package com.bloxbean.cardano.yaci.store.events.domain;

import com.bloxbean.cardano.yaci.core.model.certs.Certificate;
import lombok.AllArgsConstructor;
import lombok.Builder;
import lombok.Getter;
import lombok.NoArgsConstructor;

import java.util.List;

@Getter
@AllArgsConstructor
@NoArgsConstructor
@Builder
public class TxCertificates {
    private String txHash;
<<<<<<< HEAD
    private int blockIndex;
=======
    private int txIndex;
>>>>>>> 240d3d45
    private List<Certificate> certificates;
}<|MERGE_RESOLUTION|>--- conflicted
+++ resolved
@@ -14,10 +14,6 @@
 @Builder
 public class TxCertificates {
     private String txHash;
-<<<<<<< HEAD
-    private int blockIndex;
-=======
     private int txIndex;
->>>>>>> 240d3d45
     private List<Certificate> certificates;
 }