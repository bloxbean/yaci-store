package com.bloxbean.cardano.yaci.store.staking.processor;

import com.bloxbean.cardano.client.address.Address;
import com.bloxbean.cardano.yaci.core.model.certs.*;
import com.bloxbean.cardano.yaci.store.events.CertificateEvent;
import com.bloxbean.cardano.yaci.store.events.EventMetadata;
import com.bloxbean.cardano.yaci.store.events.RollbackEvent;
import com.bloxbean.cardano.yaci.store.events.domain.TxCertificates;
import com.bloxbean.cardano.yaci.store.staking.domain.Delegation;
import com.bloxbean.cardano.yaci.store.staking.domain.StakeRegistrationDetail;
import com.bloxbean.cardano.yaci.store.staking.domain.event.StakeRegDeregEvent;
import com.bloxbean.cardano.yaci.store.staking.storage.StakingCertificateStorage;
import com.bloxbean.cardano.yaci.store.staking.util.AddressUtil;
import lombok.RequiredArgsConstructor;
import lombok.extern.slf4j.Slf4j;
import org.springframework.context.ApplicationEventPublisher;
import org.springframework.context.event.EventListener;
import org.springframework.stereotype.Component;
import org.springframework.transaction.annotation.Transactional;

import java.util.ArrayList;
import java.util.List;

@Component
@RequiredArgsConstructor
@Slf4j
public class StakeRegProcessor {
    private final StakingCertificateStorage stakingStorage;
    private final ApplicationEventPublisher publisher;

    @EventListener
    @Transactional
    public void processStakeRegistration(CertificateEvent certificateEvent) {
        EventMetadata eventMetadata = certificateEvent.getMetadata();

        List<StakeRegistrationDetail> stakeRegDeRegs = new ArrayList<>();
        List<Delegation> delegations = new ArrayList<>();

        for (TxCertificates txCertificates : certificateEvent.getTxCertificatesList()) {
            String txHash = txCertificates.getTxHash();
<<<<<<< HEAD
            int txIndex = txCertificates.getBlockIndex();
=======
            int txIndex = txCertificates.getTxIndex();
>>>>>>> f5f6f2c6
            List<Certificate> certificates = txCertificates.getCertificates();

            int index = 0;
            for (Certificate certificate : certificates) {
                var certType = certificate.getType();
                StakeRegistration stakeRegistration;
                StakeDeregistration stakeDeregistration;
                StakeDelegation stakeDelegation;
                StakeRegistrationDetail stakeRegistrationDetail;
                Delegation delegation;

                switch (certType) {
                    case STAKE_REGISTRATION, REG_CERT, VOTE_REG_DELEG_CERT:
                        if (certType == CertificateType.STAKE_REGISTRATION) {
                            stakeRegistration = (StakeRegistration) certificate;
                        } else if (certType == CertificateType.REG_CERT) {
                            stakeRegistration = StakeRegistration.builder()
                                    .stakeCredential(((RegCert) certificate).getStakeCredential()).build();
                        } else {
                            stakeRegistration = StakeRegistration.builder()
                                    .stakeCredential(((VoteRegDelegCert) certificate).getStakeCredential())
                                    .build();
                        }
                        stakeRegistrationDetail = buildStakeRegistrationDetail(
                                stakeRegistration, txHash, index, txIndex, eventMetadata);

                        stakeRegDeRegs.add(stakeRegistrationDetail);
                        break;

                    case STAKE_DEREGISTRATION, UNREG_CERT:
                        if (certType == CertificateType.STAKE_DEREGISTRATION) {
                            stakeDeregistration = (StakeDeregistration) certificate;
                        } else {
                            stakeDeregistration = StakeDeregistration.builder()
                                    .stakeCredential(((UnregCert) certificate).getStakeCredential())
                                    .build();
                        }
                        stakeRegistrationDetail = buildStakeRegistrationDetail(
                                stakeDeregistration, txHash, index, txIndex, eventMetadata);

                        stakeRegDeRegs.add(stakeRegistrationDetail);
                        break;

                    case STAKE_DELEGATION:
                        delegation = buildDelegation((StakeDelegation) certificate, txHash, index, txIndex, eventMetadata);
                        delegations.add(delegation);
                        break;

                    case STAKE_REG_DELEG_CERT, STAKE_VOTE_REG_DELEG_CERT:
                        if (certType == CertificateType.STAKE_REG_DELEG_CERT) {
                            var stakeRegDelegCert = (StakeRegDelegCert) certificate;
                            stakeDelegation = StakeDelegation.builder()
                                    .stakeCredential(stakeRegDelegCert.getStakeCredential())
                                    .stakePoolId(StakePoolId.builder().poolKeyHash(stakeRegDelegCert.getPoolKeyHash()).build())
                                    .build();
                            stakeRegistration = StakeRegistration.builder()
                                    .stakeCredential(stakeRegDelegCert.getStakeCredential())
                                    .build();
                        } else {
                            var stakeVoteRegDelegCert = (StakeVoteRegDelegCert) certificate;
                            stakeDelegation = StakeDelegation.builder()
                                    .stakeCredential(stakeVoteRegDelegCert.getStakeCredential())
                                    .stakePoolId(StakePoolId.builder().poolKeyHash(stakeVoteRegDelegCert.getPoolKeyHash()).build())
                                    .build();
                            stakeRegistration = StakeRegistration.builder()
                                    .stakeCredential(stakeVoteRegDelegCert.getStakeCredential())
                                    .build();
                        }

                        delegation = buildDelegation(stakeDelegation, txHash, index, txIndex, eventMetadata);
                        stakeRegistrationDetail = buildStakeRegistrationDetail(
                                stakeRegistration, txHash, index, txIndex, eventMetadata);

                        stakeRegDeRegs.add(stakeRegistrationDetail);
                        delegations.add(delegation);
                        break;
                    default:
                        break;
                }

                index++;
            }
        }

        if (!stakeRegDeRegs.isEmpty()) {
            stakingStorage.saveRegistrations(stakeRegDeRegs);

        }
        if (!delegations.isEmpty())
            stakingStorage.saveDelegations(delegations);

        //publish events
        if (!stakeRegDeRegs.isEmpty()) {
            publisher.publishEvent(new StakeRegDeregEvent(eventMetadata, stakeRegDeRegs));
        }
    }

    private StakeRegistrationDetail buildStakeRegistrationDetail(StakeRegistration stakeRegistration,
                                                                 String txHash,
                                                                 int certIndex,
                                                                 int txIndex,
                                                                 EventMetadata eventMetadata) {
        Address address =
                AddressUtil.getRewardAddress(stakeRegistration.getStakeCredential(), eventMetadata.isMainnet());

        return StakeRegistrationDetail.builder()
                .credential(stakeRegistration.getStakeCredential().getHash())
                .credentialType(getCredType(stakeRegistration.getStakeCredential())) //TODO -- add to db
                .address(address.toBech32())
                .slot(eventMetadata.getSlot())
                .txHash(txHash)
                .certIndex(certIndex)
                .txIndex(txIndex)
                .type(CertificateType.STAKE_REGISTRATION)
                .epoch(eventMetadata.getEpochNumber())
                .slot(eventMetadata.getSlot())
                .blockNumber(eventMetadata.getBlock())
                .blockHash(eventMetadata.getBlockHash())
                .blockTime(eventMetadata.getBlockTime())
                .build();
    }

    private StakeRegistrationDetail buildStakeRegistrationDetail(StakeDeregistration stakeDeregistration,
                                                                 String txHash,
                                                                 int certIndex,
                                                                 int txIndex,
                                                                 EventMetadata eventMetadata) {
        Address address =
                AddressUtil.getRewardAddress(stakeDeregistration.getStakeCredential(), eventMetadata.isMainnet());

        return StakeRegistrationDetail.builder()
                .credential(stakeDeregistration.getStakeCredential().getHash())
                .credentialType(getCredType(stakeDeregistration.getStakeCredential()))
                .address(address.toBech32())
                .slot(eventMetadata.getSlot())
                .txHash(txHash)
                .certIndex(certIndex)
                .txIndex(txIndex)
                .type(CertificateType.STAKE_DEREGISTRATION)
                .epoch(eventMetadata.getEpochNumber())
                .slot(eventMetadata.getSlot())
                .blockNumber(eventMetadata.getBlock())
                .blockHash(eventMetadata.getBlockHash())
                .blockTime(eventMetadata.getBlockTime())
                .build();
    }

    private Delegation buildDelegation(StakeDelegation stakeDelegation,
                                       String txHash,
                                       int certIndex,
                                       int txIndex,
                                       EventMetadata eventMetadata) {
        Address address =
                AddressUtil.getRewardAddress(stakeDelegation.getStakeCredential(), eventMetadata.isMainnet());

        return Delegation.builder()
                .credential(stakeDelegation.getStakeCredential().getHash())
                .credentialType(getCredType(stakeDelegation.getStakeCredential()))
                .address(address.toBech32())
                .slot(eventMetadata.getSlot())
                .txHash(txHash)
                .certIndex(certIndex)
                .txIndex(txIndex)
                .poolId(stakeDelegation.getStakePoolId().getPoolKeyHash())
                .epoch(eventMetadata.getEpochNumber())
                .slot(eventMetadata.getSlot())
                .blockNumber(eventMetadata.getBlock())
                .blockHash(eventMetadata.getBlockHash())
                .blockTime(eventMetadata.getBlockTime())
                .build();
    }

    private com.bloxbean.cardano.yaci.core.model.CredentialType getCredType(StakeCredential stakeCredential) {
        if (stakeCredential.getType() == StakeCredType.ADDR_KEYHASH)
            return com.bloxbean.cardano.yaci.core.model.CredentialType.ADDR_KEYHASH;
        else if (stakeCredential.getType() == StakeCredType.SCRIPTHASH)
            return com.bloxbean.cardano.yaci.core.model.CredentialType.SCRIPTHASH;
        else
            return null;
    }

    @EventListener
    @Transactional
    //TODO -- tests
    public void handleRollbackEvent(RollbackEvent rollbackEvent) {
        int count = stakingStorage.deleteRegistrationsBySlotGreaterThan(rollbackEvent.getRollbackTo().getSlot());
        log.info("Rollback -- {} staking_registrations records", count);

        count = stakingStorage.deleteDelegationsBySlotGreaterThan(rollbackEvent.getRollbackTo().getSlot());
        log.info("Rollback -- {} staking_delegations records", count);
    }
}<|MERGE_RESOLUTION|>--- conflicted
+++ resolved
@@ -38,11 +38,7 @@
 
         for (TxCertificates txCertificates : certificateEvent.getTxCertificatesList()) {
             String txHash = txCertificates.getTxHash();
-<<<<<<< HEAD
-            int txIndex = txCertificates.getBlockIndex();
-=======
             int txIndex = txCertificates.getTxIndex();
->>>>>>> f5f6f2c6
             List<Certificate> certificates = txCertificates.getCertificates();
 
             int index = 0;
