drop table if exists stake_registration;
create table stake_registration
(
    tx_hash         varchar(64) not null,
<<<<<<< HEAD
    cert_index      int          not null,
    tx_index        int         not null,
=======
    cert_index      int         not null,
    tx_index        int,
>>>>>>> 240d3d45
    credential      varchar(56) not null,
    cred_type       varchar(50),
    type            varchar(50),
    address         varchar(255), -- bech32 stake address
    epoch           int,
    slot            bigint,
    block_hash      varchar(64),
    block           bigint,
    block_time      bigint,
    update_datetime timestamp,
    primary key (tx_hash, cert_index)
);

CREATE INDEX idx_stake_registration_slot
    ON stake_registration (slot);

CREATE INDEX idx_stake_registration_stake_credential
    ON stake_registration (credential);

CREATE INDEX idx_stake_registration_stake_txhash
    ON stake_registration (tx_hash);

CREATE INDEX idx_stake_registration_type
    ON stake_registration (type);

CREATE INDEX idx_stake_registration_stake_address
    ON stake_registration (address);

drop table if exists delegation;
create table delegation
(
    tx_hash         varchar(64) not null,
    cert_index      int         not null,
    tx_index        int         not null,
    credential      varchar(56) not null,
    cred_type       varchar(50),
    pool_id         varchar(56), -- pool hash
    address         varchar(255), -- bech32 stake address
    epoch           int,
    slot            bigint,
    block_hash      varchar(64),
    block           bigint,
    block_time      bigint,
    update_datetime timestamp,
    primary key (tx_hash, cert_index)
);

CREATE INDEX idx_delegation_slot
    ON delegation (slot);

CREATE INDEX idx_delegation_credential
    ON delegation (credential);

CREATE INDEX idx_delegation_txhash
    ON delegation (tx_hash);

CREATE INDEX idx_delegation_address
    ON delegation (address);

drop table if exists pool_registration;
create table pool_registration
(
    tx_hash         varchar(64) not null,
    cert_index      int          not null,
    tx_index        int          not null,
    pool_id         varchar(56), -- pool hash
    vrf_key         varchar(64),
    pledge          numeric(20,0),
    cost            numeric(20, 0),
    margin          double precision,
    reward_account  varchar(255),
    pool_owners     jsonb,
    relays          jsonb,
    metadata_url    text,
    metadata_hash   varchar(64),
    epoch           int,
    slot            bigint,
    block_hash      varchar(64),
    block           bigint,
    block_time      bigint,
    update_datetime timestamp,
    primary key (tx_hash, cert_index)
);

CREATE INDEX idx_pool_registration_slot
    ON pool_registration (slot);

CREATE INDEX idx_pool_registration_txhash
    ON pool_registration (tx_hash);

CREATE INDEX idx_pool_registration_pool_id
    ON pool_registration (pool_id);

CREATE INDEX idx_pool_registration_reward_account
    ON pool_registration (reward_account);

drop table if exists pool_retirement;
create table pool_retirement
(
    tx_hash          varchar(64) not null,
    cert_index       int          not null,
    tx_index         int          not null,
    pool_id          varchar(56), -- pool hash
    retirement_epoch int,
    epoch            int,
    slot             bigint,
    block_hash      varchar(64),
    block           bigint,
    block_time      bigint,
    update_datetime  timestamp,
    primary key (tx_hash, cert_index)
);

CREATE INDEX idx_pool_retirement_slot
    ON pool_retirement (slot);

CREATE INDEX idx_pool_retirement_txhash
    ON pool_retirement (tx_hash);

CREATE INDEX idx_pool_retirement_pool_id
    ON pool_retirement (pool_id);

CREATE INDEX idx_pool_retirement_retirement_epoch
    ON pool_retirement (retirement_epoch);

drop table if exists pool;
create table pool
(
    pool_id         varchar(56),
    tx_hash         varchar(64) not null,
    cert_index      int         not null,
    tx_index        int         not null,
    status          varchar(50),
    amount          numeric(38),
    epoch           int,
    active_epoch    int,
    retire_epoch    int,
    registration_slot bigint,
    slot            bigint,
    block_hash      varchar(64),
    block           bigint,
    block_time      bigint,
    update_datetime timestamp,
    primary key (pool_id, tx_hash, cert_index, slot)
);

CREATE INDEX idx_pool_slot
    ON pool (slot);

CREATE INDEX idx_pool_pool_id
    ON pool (pool_id);

CREATE INDEX idx_pool_epoch
    ON pool (epoch);

CREATE INDEX idx_pool_retire_epoch
    ON pool (retire_epoch);<|MERGE_RESOLUTION|>--- conflicted
+++ resolved
@@ -2,13 +2,8 @@
 create table stake_registration
 (
     tx_hash         varchar(64) not null,
-<<<<<<< HEAD
-    cert_index      int          not null,
-    tx_index        int         not null,
-=======
     cert_index      int         not null,
     tx_index        int,
->>>>>>> 240d3d45
     credential      varchar(56) not null,
     cred_type       varchar(50),
     type            varchar(50),
