--- conflicted
+++ resolved
@@ -3,11 +3,14 @@
 import com.bloxbean.cardano.yaci.store.common.config.StoreProperties;
 import com.bloxbean.cardano.yaci.store.epoch.service.LocalEpochParamService;
 import lombok.extern.slf4j.Slf4j;
+import org.springframework.boot.autoconfigure.condition.ConditionalOnBean;
 import org.springframework.scheduling.annotation.Scheduled;
+import org.springframework.stereotype.Component;
 
 import java.util.concurrent.TimeUnit;
 
-
+@Component
+@ConditionalOnBean(LocalEpochParamService.class)
 @Slf4j
 public class LocalEpochParamsScheduler {
     private LocalEpochParamService protocolParamService;
@@ -15,15 +18,11 @@
 
     public LocalEpochParamsScheduler(LocalEpochParamService protocolParamService,StoreProperties storeProperties) {
         this.protocolParamService = protocolParamService;
-<<<<<<< HEAD
-        log.info("<< LocalEpochParamsScheduler initialized >>>");
-=======
         this.storeProperties = storeProperties;
 
         if (!storeProperties.isSyncAutoStart()) {
             log.info("Auto sync is disabled. updating epoch param will be ignored");
         }
->>>>>>> d98c28ae
     }
 
     @Scheduled(fixedRateString = "${store.epoch.n2c-protocol-param-fetching-interval-in-minutes:5}", timeUnit = TimeUnit.MINUTES)
