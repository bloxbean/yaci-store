--- conflicted
+++ resolved
@@ -18,28 +18,19 @@
 import com.bloxbean.cardano.yaci.store.epoch.storage.LocalEpochParamsStorage;
 import com.bloxbean.cardano.yaci.store.events.BlockHeaderEvent;
 import com.bloxbean.cardano.yaci.store.events.EpochChangeEvent;
-<<<<<<< HEAD
-import lombok.extern.slf4j.Slf4j;
-import org.springframework.context.event.EventListener;
-import org.springframework.transaction.annotation.Transactional;
-=======
 import lombok.Getter;
 import lombok.extern.slf4j.Slf4j;
 import org.springframework.context.event.EventListener;
 import org.springframework.stereotype.Component;
->>>>>>> d98c28ae
 import reactor.core.publisher.Mono;
 
 import java.time.Duration;
 import java.util.Optional;
 
-<<<<<<< HEAD
-=======
 @Component
 @LocalSupport
 @LocalEpochParam
 @ReadOnly(false)
->>>>>>> d98c28ae
 @Slf4j
 public class LocalEpochParamService {
     private final LocalClientProviderManager localClientProviderManager;
@@ -48,10 +39,7 @@
 
     private DomainMapper domainMapper = DomainMapper.INSTANCE;
 
-<<<<<<< HEAD
-=======
     @Getter
->>>>>>> d98c28ae
     private Era era;
 
     public LocalEpochParamService(LocalClientProviderManager localClientProviderManager,
@@ -59,14 +47,9 @@
         this.localClientProviderManager = localClientProviderManager;
         this.localProtocolParamsStorage = localProtocolParamsStorage;
         this.eraService = eraService;
-<<<<<<< HEAD
-        log.info("LocalEpochParamService initialized >>>");
-    }
-=======
         log.info("ProtocolParamService initialized >>>");
     }
 
->>>>>>> d98c28ae
 
     /**
      * Listen to block event to set the correct era
@@ -74,16 +57,8 @@
      */
     @EventListener
     public void blockEvent(BlockHeaderEvent blockHeaderEvent) {
-<<<<<<< HEAD
-        if (!blockHeaderEvent.getMetadata().isSyncMode())
-            return;
-
-        if (blockHeaderEvent.getMetadata().getEra() != null
-                && (era == null || !blockHeaderEvent.getMetadata().getEra().name().equalsIgnoreCase(era.name()))) {
-=======
         if (blockHeaderEvent.getMetadata().getEra() != null && blockHeaderEvent.getMetadata().getEra().value >= com.bloxbean.cardano.yaci.core.model.Era.Shelley.value
                 &&  (era == null || !blockHeaderEvent.getMetadata().getEra().name().equalsIgnoreCase(era.name()))) {
->>>>>>> d98c28ae
             era = Era.valueOf(blockHeaderEvent.getMetadata().getEra().name());
             log.info("Current era: {}", era.name());
 
