--- conflicted
+++ resolved
@@ -1,6 +1,5 @@
 package com.bloxbean.cardano.yaci.store.epoch.storage.impl.repository;
 
-import com.bloxbean.cardano.yaci.store.epoch.domain.EpochParam;
 import com.bloxbean.cardano.yaci.store.epoch.storage.impl.model.EpochParamEntity;
 import org.springframework.data.jpa.repository.JpaRepository;
 import org.springframework.data.jpa.repository.Query;
@@ -14,15 +13,8 @@
     @Query("select max(ep.epoch) from EpochParamEntity ep")
     Integer findMaxEpoch();
 
-<<<<<<< HEAD
-    @Query(
-            value =
-                    "SELECT ep FROM EpochParamEntity ep WHERE ep.epoch = (SELECT MAX(ep2.epoch) FROM EpochParamEntity ep2)")
-    EpochParam findCurrentEpochParam();
-=======
     @Query("select ep from EpochParamEntity ep where ep.epoch = (select max(ep.epoch) from EpochParamEntity ep)")
     Optional<EpochParamEntity> findLatestEpochParam();
->>>>>>> f5f6f2c6
 
     int deleteBySlotGreaterThan(Long slot);
 }