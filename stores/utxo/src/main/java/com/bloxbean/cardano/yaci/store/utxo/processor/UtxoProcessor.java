package com.bloxbean.cardano.yaci.store.utxo.processor;

import com.bloxbean.cardano.client.address.Address;
import com.bloxbean.cardano.client.address.AddressProvider;
import com.bloxbean.cardano.client.address.AddressType;
import com.bloxbean.cardano.yaci.core.util.HexUtil;
import com.bloxbean.cardano.yaci.helper.model.Transaction;
import com.bloxbean.cardano.yaci.helper.model.Utxo;
import com.bloxbean.cardano.yaci.store.client.staking.StakingClient;
import com.bloxbean.cardano.yaci.store.common.domain.AddressUtxo;
import com.bloxbean.cardano.yaci.store.common.domain.Amt;
import com.bloxbean.cardano.yaci.store.common.domain.TxInput;
import com.bloxbean.cardano.yaci.store.common.domain.UtxoKey;
import com.bloxbean.cardano.yaci.store.common.util.PointerAddress;
import com.bloxbean.cardano.yaci.store.common.util.ScriptReferenceUtil;
import com.bloxbean.cardano.yaci.store.common.util.StringUtil;
import com.bloxbean.cardano.yaci.store.events.EventMetadata;
import com.bloxbean.cardano.yaci.store.events.TransactionEvent;
import com.bloxbean.cardano.yaci.store.events.internal.CommitEvent;
import com.bloxbean.cardano.yaci.store.utxo.domain.AddressUtxoEvent;
import com.bloxbean.cardano.yaci.store.utxo.domain.TxInputOutput;
import com.bloxbean.cardano.yaci.store.utxo.storage.UtxoStorage;
import io.micrometer.core.instrument.MeterRegistry;
import lombok.NonNull;
import lombok.RequiredArgsConstructor;
import lombok.extern.slf4j.Slf4j;
import org.springframework.context.ApplicationEventPublisher;
import org.springframework.context.event.EventListener;
import org.springframework.core.annotation.Order;
import org.springframework.stereotype.Component;
import org.springframework.transaction.annotation.Transactional;

import java.math.BigInteger;
import java.util.Collections;
import java.util.ArrayList;
import java.util.List;
import java.util.Optional;
import java.util.stream.Collectors;
import java.util.stream.Stream;

import static com.bloxbean.cardano.yaci.core.util.Constants.LOVELACE;
import static com.bloxbean.cardano.yaci.store.utxo.util.Util.getPaymentKeyHash;
import static com.bloxbean.cardano.yaci.store.utxo.util.Util.getStakeKeyHash;

@Component
@RequiredArgsConstructor
@Slf4j
public class UtxoProcessor {
    private final UtxoStorage utxoStorage;
    private final ApplicationEventPublisher publisher;
    private final StakingClient stakingClient;
    private final MeterRegistry meterRegistry;

    //List of utxos with pointer address. We need to fetch stake address for these in CommitEvent
    private List<Utxo> utxosWithPointerAddress = Collections.synchronizedList(new ArrayList<>());

    @EventListener
    @Order(2)
    @Transactional
    public void handleTransactionEvent(TransactionEvent event) {
        try {
            List<Transaction> transactions = event.getTransactions();
            if (transactions == null)
                return;

            Stream<Transaction> transactionStream = transactions.stream(); //dependencyFound? transactions.stream(): transactions.parallelStream();
            List<TxInputOutput> txInputOutputs = transactionStream.map(
                    transaction -> {
                        Optional<TxInputOutput> txInputOutputOptional;
                        if (transaction.isInvalid()) {
                            txInputOutputOptional = handleInvalidTransaction(event.getMetadata(), transaction);
                        } else {
                            txInputOutputOptional = handleValidTransaction(event.getMetadata(), transaction);
                        }

                        return txInputOutputOptional;
                    }).filter(Optional::isPresent)
                    .map(Optional::get)
                    .collect(Collectors.toList());

            utxoStorage.saveSpent(txInputOutputs.stream()
                    .flatMap(txInputOutput -> txInputOutput.getInputs().stream()).collect(Collectors.toList()));

            utxoStorage.saveUnspent(txInputOutputs.stream()
                    .flatMap(txInputOutput -> txInputOutput.getOutputs().stream()).collect(Collectors.toList()));

            publisher.publishEvent(new AddressUtxoEvent(event.getMetadata(), txInputOutputs));
        } catch (Exception e) {
            log.error("Error saving : " + event.getMetadata(), e);
            log.error("Stopping fetcher");
            throw new RuntimeException(e);
        }
    }

    private Optional<TxInputOutput> handleValidTransaction(EventMetadata metadata, Transaction transaction) {
        if (transaction.isInvalid())
            return Optional.empty();

        //set spent for input
        List<TxInput> spentOutupts = transaction.getBody().getInputs().stream()
                .map(transactionInput -> new UtxoKey(transactionInput.getTransactionId(), transactionInput.getIndex()))
                .map(utxoKey -> {
                    TxInput txInput = new TxInput();
                    txInput.setTxHash(utxoKey.getTxHash());
                    txInput.setOutputIndex(utxoKey.getOutputIndex());
                    txInput.setSpentAtSlot(metadata.getSlot());
                    txInput.setSpentAtBlock(metadata.getBlock());
                    txInput.setSpentAtBlockHash(metadata.getBlockHash());
                    txInput.setSpentBlockTime(metadata.getBlockTime());
                    txInput.setSpentEpoch(metadata.getEpochNumber());
                    txInput.setSpentTxHash(transaction.getTxHash());
                    return txInput;
                }).collect(Collectors.toList());

        //Check if utxo is already there, only possible in a multi-instance environment
        //TODO-1
        //                    utxoStorage.findById(addressUtxo.getTxHash(), addressUtxo.getOutputIndex())
        //                            .ifPresent(existingAddressUtxo -> addressUtxo.setSpent(existingAddressUtxo.getSpent()));
        List<AddressUtxo> outputAddressUtxos = transaction.getUtxos().stream()
                .map(utxo -> getAddressUtxo(metadata, utxo))
                .collect(Collectors.toList());

        //publish event
        if (outputAddressUtxos.size() > 0 || spentOutupts.size() > 0)
            return Optional.of(new TxInputOutput(transaction.getTxHash(), spentOutupts, outputAddressUtxos));
        else {
            log.warn("No input or output found for transaction: " + transaction.getTxHash());
            return Optional.empty();
        }
    }

    private Optional<TxInputOutput> handleInvalidTransaction(EventMetadata metadata, Transaction transaction) {
        if (!transaction.isInvalid())
            return Optional.empty();

        //collateral output
        AddressUtxo collateralOutputUtxo = Optional.ofNullable(transaction.getCollateralReturnUtxo())
                .map(utxo -> getCollateralReturnAddressUtxo(metadata, utxo))
                .orElse(null);

        //Also, change in Yaci to return collateral output index as size of tx outputs
        if (collateralOutputUtxo != null)
            collateralOutputUtxo.setOutputIndex(transaction.getBody().getOutputs().size());

        //collateral inputs will be marked as spent
        List<TxInput> collateralInputUtxos = transaction.getBody().getCollateralInputs().stream()
                .map(transactionInput -> {
                    TxInput txInput = new TxInput();
                    txInput.setTxHash(transactionInput.getTransactionId());
                    txInput.setOutputIndex(transactionInput.getIndex());
                    txInput.setSpentAtSlot(metadata.getSlot());
                    txInput.setSpentAtBlock(metadata.getBlock());
                    txInput.setSpentAtBlockHash(metadata.getBlockHash());
                    txInput.setSpentBlockTime(metadata.getBlockTime());
                    txInput.setSpentEpoch(metadata.getEpochNumber());
                    txInput.setSpentTxHash(transaction.getTxHash());
                    return txInput;
                }).collect(Collectors.toList());


        //Check if collateral utxos are already present. If yes, then update everything except spent field
        //Only possible in multi-instance environment.
        if (collateralOutputUtxo != null) {
            //TODO --1
//            utxoStorage.findById(collateralOutputUtxo.getTxHash(), collateralOutputUtxo.getOutputIndex())
//                    .ifPresent(existingAddressUtxo -> collateralOutputUtxo.setSpent(existingAddressUtxo.getSpent()));
        }

        List<AddressUtxo> outputs = collateralOutputUtxo != null? List.of(collateralOutputUtxo) : Collections.emptyList();

        return Optional.of(new TxInputOutput(transaction.getTxHash(), collateralInputUtxos, outputs));
    }

    private AddressUtxo getAddressUtxo(@NonNull EventMetadata eventMetadata, @NonNull Utxo utxo) {
        //Fix -- some asset name contains \u0000 -- postgres can't convert this to text. so replace
        List<Amt> amounts = utxo.getAmounts().stream().map(amount ->
                        Amt.builder()
                                .unit(amount.getUnit() != null? amount.getUnit().replace(".", ""): null) //remove . from unit as yaci provides policy.assetName as unit
                                .policyId(amount.getPolicyId())
                                .assetName(amount.getAssetName().replace('\u0000', ' '))
                                .quantity(amount.getQuantity())
                                .build())
                .collect(Collectors.toList());

        BigInteger lovelaceAmount = amounts.stream()
                .filter(amount -> LOVELACE.equals(amount.getUnit()))
                .findFirst()
                .map(Amt::getQuantity).orElse(BigInteger.ZERO);

        String stakeAddress = null;
        String paymentKeyHash = null;
        String stakeKeyHash = null;
        try {
            Address addr = new Address(utxo.getAddress());
            if (addr.getAddressType() == AddressType.Base)
                stakeAddress = AddressProvider.getStakeAddress(addr).getAddress();
            else if (addr.getAddressType() == AddressType.Ptr)
                addToPointerAddressPendingList(utxo);

            paymentKeyHash = getPaymentKeyHash(addr).orElse(null);
            stakeKeyHash = getStakeKeyHash(addr).orElse(null);
        } catch (Exception e) {
            //TODO -- Store the address in db
            if (log.isTraceEnabled())
                log.error("Unable to get stake address for address : " + utxo.getAddress(), e);
        }

        //Derive reference script hash if scriptRef is present
        String referenceScriptHash = null;
        if (!StringUtil.isEmpty(utxo.getScriptRef())) {
            try {
                referenceScriptHash = ScriptReferenceUtil.getReferenceScriptHash(HexUtil.decodeHexString(utxo.getScriptRef()));
            } catch (Exception e) {
                log.error("Unable to get reference script hash for script ref. Block: {}, TxHash:  {}", eventMetadata.getBlock(), utxo.getTxHash());
                log.error("Unable to get reference script hash for script ref : " + utxo.getScriptRef(), e);
                //throw new IllegalArgumentException("Unable to get reference script hash for script ref : " + utxo.getScriptRef());
            }
        }

        return AddressUtxo.builder()
                .slot(eventMetadata.getSlot())
                .blockNumber(eventMetadata.getBlock())
                .blockHash(eventMetadata.getBlockHash())
                .blockTime(eventMetadata.getBlockTime())
                .epoch(eventMetadata.getEpochNumber())
                .txHash(utxo.getTxHash())
                .outputIndex(utxo.getIndex())
                .ownerAddr(utxo.getAddress())
                .ownerStakeAddr(stakeAddress)
                .ownerPaymentCredential(paymentKeyHash)
                .ownerStakeCredential(stakeKeyHash)
                .lovelaceAmount(lovelaceAmount)
                .amounts(amounts)
                .dataHash(utxo.getDatumHash())
                .inlineDatum(utxo.getInlineDatum())
                .referenceScriptHash(referenceScriptHash)
                .scriptRef(utxo.getScriptRef())
                .build();
    }

    private AddressUtxo getCollateralReturnAddressUtxo(EventMetadata metadata, Utxo utxo) {
        AddressUtxo addressUtxo = getAddressUtxo(metadata, utxo);
        addressUtxo.setIsCollateralReturn(Boolean.TRUE);
        return addressUtxo;
    }

<<<<<<< HEAD
    @EventListener
    public void handleCommit(CommitEvent commitEvent) {
        utxoStorage.handleCommit(commitEvent);
    }
=======
    private void addToPointerAddressPendingList(Utxo utxo) {
        utxosWithPointerAddress.add(utxo);
    }

    /**
     * Resolve pointer address and update AddressUtxo with stake address and stake key hash
     * @param commitEvent
     */
    @EventListener
    public void handleCommit(CommitEvent commitEvent) {
        if (utxosWithPointerAddress == null || utxosWithPointerAddress.isEmpty()) {
            return;
        }

        try {
            for (var utxo : utxosWithPointerAddress) {
                try {
                    var address = new PointerAddress(utxo.getAddress());
                    var pointer = address.getPointer();

                    var stakeAddressOptional = stakingClient.getStakeAddressFromPointer(pointer.getSlot(), pointer.getTxIndex(), pointer.getCertIndex());
                    if (stakeAddressOptional.isPresent()) {
                        var stakeAddress = stakeAddressOptional.get();
                        var addressUtxoOptional = utxoStorage.findById(utxo.getTxHash(), utxo.getIndex());

                        addressUtxoOptional.ifPresent(addressUtxo -> {
                            addressUtxo.setOwnerStakeAddr(stakeAddress);
                            addressUtxo.setOwnerStakeCredential(getStakeKeyHash(new Address(stakeAddress)).orElse(null));
                            utxoStorage.saveUnspent(List.of(addressUtxo));
                        });
                    } else {
                        log.warn("Stake address not found for pointer address: " + utxo.getAddress() + ", Pointer: " + pointer);
                    }
                } catch (Exception e) {
                    log.error("Error getting stake address from pointer address: " + utxo.getAddress(), e);
                }
            }
        } finally {
            utxosWithPointerAddress.clear();
        }
    }

>>>>>>> 6e28dc5e
}<|MERGE_RESOLUTION|>--- conflicted
+++ resolved
@@ -244,12 +244,6 @@
         return addressUtxo;
     }
 
-<<<<<<< HEAD
-    @EventListener
-    public void handleCommit(CommitEvent commitEvent) {
-        utxoStorage.handleCommit(commitEvent);
-    }
-=======
     private void addToPointerAddressPendingList(Utxo utxo) {
         utxosWithPointerAddress.add(utxo);
     }
@@ -261,6 +255,7 @@
     @EventListener
     public void handleCommit(CommitEvent commitEvent) {
         if (utxosWithPointerAddress == null || utxosWithPointerAddress.isEmpty()) {
+            utxoStorage.handleCommit(commitEvent);
             return;
         }
 
@@ -289,8 +284,7 @@
             }
         } finally {
             utxosWithPointerAddress.clear();
-        }
-    }
-
->>>>>>> 6e28dc5e
+            utxoStorage.handleCommit(commitEvent);
+        }
+    }
 }