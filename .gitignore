--- conflicted
+++ resolved
@@ -41,19 +41,5 @@
 logs
 _rocksdb
 
-<<<<<<< HEAD
-# macOS system files
-.DS_Store
-
-# Pagefind index and fragment files
-docs/public/_pagefind/
-
-# Node modules
-docs/node_modules/
-
-# Next.js build output
 docs/.next/
-=======
-docs/.next/
-docs/node_modules/
->>>>>>> bcece197
+docs/node_modules/